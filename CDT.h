--- conflicted
+++ resolved
@@ -664,8 +664,8 @@
             if(locP1 == PtLineLocation::OnLine)
                 return boost::make_tuple(noNeighbor, iP1, iP2);
             else if(locP1 == PtLineLocation::Left)
-                return boost::make_tuple(iT, iP1, iP2);
-        }
+            return boost::make_tuple(iT, iP1, iP2);
+    }
     }
     throw std::runtime_error(
         "Could not find vertex triangle intersected by edge");
@@ -901,24 +901,6 @@
 Triangulation<T>::walkingSearchTrianglesAt(const V2d<T>& pos) const
 {
     std::tr1::array<TriInd, 2> out = {noNeighbor, noNeighbor};
-<<<<<<< HEAD
-    // set seed for rand() to ensure reproducibility
-    srand(9001);
-    // start search at a vertex close to pos based on random sampling
-    VertInd closeVertex = 0;
-    T min_dist = distance(vertices[0].pos, pos);
-    for(size_t sample; sample < 5; ++sample)
-    {
-        VertInd nextVertex = rand() % vertices.size();
-        if(distance(vertices[nextVertex].pos, pos) < min_dist)
-        {
-            min_dist = distance(vertices[nextVertex].pos, pos);
-            closeVertex = nextVertex;
-        }
-    }
-    // begin walk in search of triangle at pos
-    TriInd currTri = vertices[closeVertex].triangles[0];
-=======
     // Query RTree for a vertex close to pos, to start the search
     std::vector<VertexPos> queryResult;
     Pos2D pos_ = Pos2D(pos.x, pos.y);
@@ -929,7 +911,6 @@
     srand(9001);
     // begin walk in search of triangle at pos
     TriInd currTri = vertices[startVertex].triangles[0];
->>>>>>> 491cf08d
     std::unordered_set<TriInd> visited;
     bool found = false;
     while(!found)
